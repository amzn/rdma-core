--- conflicted
+++ resolved
@@ -48,11 +48,7 @@
 set(PACKAGE_NAME "RDMA")
 
 # See Documentation/versioning.md
-<<<<<<< HEAD
-set(PACKAGE_VERSION "15.1")
-=======
 set(PACKAGE_VERSION "16.0")
->>>>>>> bf2450ea
 # When this is changed the values in these files need changing too:
 #   debian/libibverbs1.symbols
 #   libibverbs/libibverbs.map
