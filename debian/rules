--- conflicted
+++ resolved
@@ -7,11 +7,7 @@
 COHERENT_DMA_ARCHS = amd64 arm64 i386 ia64 powerpc powerpcspe ppc64 ppc64el s390x sparc64 x32
 
 %:
-<<<<<<< HEAD
-	dh $@ --builddirectory=build-deb
-=======
-	dh $@ --with python3,systemd --builddirectory=build-deb
->>>>>>> 00f9175f
+	dh $@ --with python3 --builddirectory=build-deb
 
 override_dh_auto_clean:
 	dh_auto_clean
