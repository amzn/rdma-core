--- conflicted
+++ resolved
@@ -75,14 +75,8 @@
 	dh_makeshlibs $(SHLIBS_EXCLUDE)
 
 override_dh_strip:
-<<<<<<< HEAD
 	dh_strip -plibibverbs1 --dbgsym-migration='libibverbs1-dbg (<< 15)'
 	dh_strip -plibrdmacm1 --dbgsym-migration='librdmacm1-dbg (<< 15)'
-=======
-	dh_strip -plibibumad3 --dbg-package=libibumad3-dbg
-	dh_strip -plibibverbs1 --dbg-package=libibverbs1-dbg
-	dh_strip -plibrdmacm1 --dbg-package=librdmacm1-dbg
->>>>>>> 5ce12bd5
 	dh_strip --remaining-packages
 
 # Upstream encourages the use of 'build' as the developer build output
