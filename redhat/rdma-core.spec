--- conflicted
+++ resolved
@@ -1,9 +1,5 @@
 Name: rdma-core
-<<<<<<< HEAD
-Version: 15.1
-=======
 Version: 16.0
->>>>>>> bf2450ea
 Release: 1%{?dist}
 Summary: RDMA core userspace libraries and daemons
 
